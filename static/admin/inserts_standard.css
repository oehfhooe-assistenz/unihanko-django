<<<<<<< HEAD
/* inserts_standard.css — NEOBRUTALIST EDITION */

=======
>>>>>>> 7d367d70
:root {
  --ins-bg:            color-mix(in srgb, Canvas 96%, transparent);
  --ins-fg:            CanvasText;
  --ins-border:        color-mix(in srgb, Highlight 35%, CanvasText 20%);
  --ins-accent:        color-mix(in srgb, Highlight 45%, CanvasText 10%);
  --ins-muted:         color-mix(in srgb, CanvasText 60%, transparent);
  --ins-pad:           1rem 1.2rem;
  --ins-gap:           0.75rem;
  --ins-code-bg:       color-mix(in srgb, CanvasText 5%, Canvas 95%);
}

@media (prefers-color-scheme: dark) {
  :root {
    --ins-bg:     color-mix(in srgb, Canvas 92%, transparent);
    --ins-border: color-mix(in srgb, Highlight 60%, CanvasText 25%);
    --ins-accent: color-mix(in srgb, Highlight 65%, CanvasText 15%);
    --ins-code-bg: color-mix(in srgb, CanvasText 12%, Canvas 88%);
  }
}

.insert {
  background: var(--ins-bg);
  color: var(--ins-fg);
  border: 4px solid var(--ins-border);
  border-left: 8px solid var(--ins-accent);
  border-radius: 0;  /* BRUTALIST: no rounded corners */
  padding: var(--ins-pad);
  margin: 0.75rem 0;
  display: block;
  box-shadow: 6px 6px 0 rgba(0, 0, 0, 0.3);  /* BRUTALIST: offset shadow */
  transition: all 0.2s ease;
}

.insert *:last-child { margin-bottom: 0; }

.insert__title {
  font-weight: 900;  /* BRUTALIST: extra bold */
  margin: 0 0 0.5rem 0;
  line-height: 1.2;
  text-transform: uppercase;  /* BRUTALIST: caps */
  letter-spacing: 0.5px;
}

.insert__meta {
  font-size: 0.875rem;
  color: var(--ins-muted);
  margin: 0 0 0.5rem 0;
  font-weight: 600;
}

.insert__body { 
  display: grid;
  gap: var(--ins-gap);
  font-size: 0.95rem;
  font-weight: 500;
}

/* Optional variants (minimal color nudge, still theme-safe) */
.insert--info    { --ins-accent: color-mix(in srgb, deepskyblue 55%, var(--ins-accent)); }
.insert--success { --ins-accent: color-mix(in srgb, mediumseagreen 55%, var(--ins-accent)); }
.insert--warn    { --ins-accent: color-mix(in srgb, goldenrod 55%, var(--ins-accent)); }
.insert--danger  { --ins-accent: color-mix(in srgb, crimson 55%, var(--ins-accent)); }

/* Small utilities */
.insert code, .insert pre {
  background: var(--ins-code-bg);
  padding: 0.25rem 0.5rem;
  border-radius: 0;  /* BRUTALIST: no rounded corners */
  border: 2px solid color-mix(in srgb, var(--ins-border) 50%, transparent);
  font-weight: 600;
}

.insert pre {
  padding: 0.75rem 1rem;
  overflow: auto;
  border: 4px solid var(--ins-border);
  box-shadow: 4px 4px 0 rgba(0, 0, 0, 0.2);
}

/* Motion-respectful hover */
@media (prefers-reduced-motion: no-preference) {
  .insert.is-hoverable { 
    transition: transform 0.2s ease, box-shadow 0.2s ease; 
  }
  .insert.is-hoverable:hover {
    transform: translate(-2px, -2px);  /* BRUTALIST: lift effect */
    box-shadow: 8px 8px 0 rgba(0, 0, 0, 0.4);
    border-color: var(--ins-accent);
  }
}<|MERGE_RESOLUTION|>--- conflicted
+++ resolved
@@ -1,95 +1,90 @@
-<<<<<<< HEAD
-/* inserts_standard.css — NEOBRUTALIST EDITION */
-
-=======
->>>>>>> 7d367d70
-:root {
-  --ins-bg:            color-mix(in srgb, Canvas 96%, transparent);
-  --ins-fg:            CanvasText;
-  --ins-border:        color-mix(in srgb, Highlight 35%, CanvasText 20%);
-  --ins-accent:        color-mix(in srgb, Highlight 45%, CanvasText 10%);
-  --ins-muted:         color-mix(in srgb, CanvasText 60%, transparent);
-  --ins-pad:           1rem 1.2rem;
-  --ins-gap:           0.75rem;
-  --ins-code-bg:       color-mix(in srgb, CanvasText 5%, Canvas 95%);
-}
-
-@media (prefers-color-scheme: dark) {
-  :root {
-    --ins-bg:     color-mix(in srgb, Canvas 92%, transparent);
-    --ins-border: color-mix(in srgb, Highlight 60%, CanvasText 25%);
-    --ins-accent: color-mix(in srgb, Highlight 65%, CanvasText 15%);
-    --ins-code-bg: color-mix(in srgb, CanvasText 12%, Canvas 88%);
-  }
-}
-
-.insert {
-  background: var(--ins-bg);
-  color: var(--ins-fg);
-  border: 4px solid var(--ins-border);
-  border-left: 8px solid var(--ins-accent);
-  border-radius: 0;  /* BRUTALIST: no rounded corners */
-  padding: var(--ins-pad);
-  margin: 0.75rem 0;
-  display: block;
-  box-shadow: 6px 6px 0 rgba(0, 0, 0, 0.3);  /* BRUTALIST: offset shadow */
-  transition: all 0.2s ease;
-}
-
-.insert *:last-child { margin-bottom: 0; }
-
-.insert__title {
-  font-weight: 900;  /* BRUTALIST: extra bold */
-  margin: 0 0 0.5rem 0;
-  line-height: 1.2;
-  text-transform: uppercase;  /* BRUTALIST: caps */
-  letter-spacing: 0.5px;
-}
-
-.insert__meta {
-  font-size: 0.875rem;
-  color: var(--ins-muted);
-  margin: 0 0 0.5rem 0;
-  font-weight: 600;
-}
-
-.insert__body { 
-  display: grid;
-  gap: var(--ins-gap);
-  font-size: 0.95rem;
-  font-weight: 500;
-}
-
-/* Optional variants (minimal color nudge, still theme-safe) */
-.insert--info    { --ins-accent: color-mix(in srgb, deepskyblue 55%, var(--ins-accent)); }
-.insert--success { --ins-accent: color-mix(in srgb, mediumseagreen 55%, var(--ins-accent)); }
-.insert--warn    { --ins-accent: color-mix(in srgb, goldenrod 55%, var(--ins-accent)); }
-.insert--danger  { --ins-accent: color-mix(in srgb, crimson 55%, var(--ins-accent)); }
-
-/* Small utilities */
-.insert code, .insert pre {
-  background: var(--ins-code-bg);
-  padding: 0.25rem 0.5rem;
-  border-radius: 0;  /* BRUTALIST: no rounded corners */
-  border: 2px solid color-mix(in srgb, var(--ins-border) 50%, transparent);
-  font-weight: 600;
-}
-
-.insert pre {
-  padding: 0.75rem 1rem;
-  overflow: auto;
-  border: 4px solid var(--ins-border);
-  box-shadow: 4px 4px 0 rgba(0, 0, 0, 0.2);
-}
-
-/* Motion-respectful hover */
-@media (prefers-reduced-motion: no-preference) {
-  .insert.is-hoverable { 
-    transition: transform 0.2s ease, box-shadow 0.2s ease; 
-  }
-  .insert.is-hoverable:hover {
-    transform: translate(-2px, -2px);  /* BRUTALIST: lift effect */
-    box-shadow: 8px 8px 0 rgba(0, 0, 0, 0.4);
-    border-color: var(--ins-accent);
-  }
+:root {
+  --ins-bg:            color-mix(in srgb, Canvas 96%, transparent);
+  --ins-fg:            CanvasText;
+  --ins-border:        color-mix(in srgb, Highlight 35%, CanvasText 20%);
+  --ins-accent:        color-mix(in srgb, Highlight 45%, CanvasText 10%);
+  --ins-muted:         color-mix(in srgb, CanvasText 60%, transparent);
+  --ins-pad:           1rem 1.2rem;
+  --ins-gap:           0.75rem;
+  --ins-code-bg:       color-mix(in srgb, CanvasText 5%, Canvas 95%);
+}
+
+@media (prefers-color-scheme: dark) {
+  :root {
+    --ins-bg:     color-mix(in srgb, Canvas 92%, transparent);
+    --ins-border: color-mix(in srgb, Highlight 60%, CanvasText 25%);
+    --ins-accent: color-mix(in srgb, Highlight 65%, CanvasText 15%);
+    --ins-code-bg: color-mix(in srgb, CanvasText 12%, Canvas 88%);
+  }
+}
+
+.insert {
+  background: var(--ins-bg);
+  color: var(--ins-fg);
+  border: 4px solid var(--ins-border);
+  border-left: 8px solid var(--ins-accent);
+  border-radius: 0;  /* BRUTALIST: no rounded corners */
+  padding: var(--ins-pad);
+  margin: 0.75rem 0;
+  display: block;
+  box-shadow: 6px 6px 0 rgba(0, 0, 0, 0.3);  /* BRUTALIST: offset shadow */
+  transition: all 0.2s ease;
+}
+
+.insert *:last-child { margin-bottom: 0; }
+
+.insert__title {
+  font-weight: 900;  /* BRUTALIST: extra bold */
+  margin: 0 0 0.5rem 0;
+  line-height: 1.2;
+  text-transform: uppercase;  /* BRUTALIST: caps */
+  letter-spacing: 0.5px;
+}
+
+.insert__meta {
+  font-size: 0.875rem;
+  color: var(--ins-muted);
+  margin: 0 0 0.5rem 0;
+  font-weight: 600;
+}
+
+.insert__body { 
+  display: grid;
+  gap: var(--ins-gap);
+  font-size: 0.95rem;
+  font-weight: 500;
+}
+
+/* Optional variants (minimal color nudge, still theme-safe) */
+.insert--info    { --ins-accent: color-mix(in srgb, deepskyblue 55%, var(--ins-accent)); }
+.insert--success { --ins-accent: color-mix(in srgb, mediumseagreen 55%, var(--ins-accent)); }
+.insert--warn    { --ins-accent: color-mix(in srgb, goldenrod 55%, var(--ins-accent)); }
+.insert--danger  { --ins-accent: color-mix(in srgb, crimson 55%, var(--ins-accent)); }
+
+/* Small utilities */
+.insert code, .insert pre {
+  background: var(--ins-code-bg);
+  padding: 0.25rem 0.5rem;
+  border-radius: 0;  /* BRUTALIST: no rounded corners */
+  border: 2px solid color-mix(in srgb, var(--ins-border) 50%, transparent);
+  font-weight: 600;
+}
+
+.insert pre {
+  padding: 0.75rem 1rem;
+  overflow: auto;
+  border: 4px solid var(--ins-border);
+  box-shadow: 4px 4px 0 rgba(0, 0, 0, 0.2);
+}
+
+/* Motion-respectful hover */
+@media (prefers-reduced-motion: no-preference) {
+  .insert.is-hoverable { 
+    transition: transform 0.2s ease, box-shadow 0.2s ease; 
+  }
+  .insert.is-hoverable:hover {
+    transform: translate(-2px, -2px);  /* BRUTALIST: lift effect */
+    box-shadow: 8px 8px 0 rgba(0, 0, 0, 0.4);
+    border-color: var(--ins-accent);
+  }
 }